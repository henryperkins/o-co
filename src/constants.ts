--- conflicted
+++ resolved
@@ -1,4 +1,4 @@
-import { EmbeddingCustomModel, ChatCustomModel } from "@/types";
+import { ChatCustomModel } from "@/types";
 import { type CopilotSettings } from "@/settings/model";
 import { ChainType } from "./chainFactory";
 
@@ -55,6 +55,7 @@
 }
 
 export enum EmbeddingModelProviders {
+  COPILOT_PLUS = "copilot-plus",
   OPENAI = "openai",
   COHEREAI = "cohereai",
   GOOGLE = "google",
@@ -145,8 +146,6 @@
   },
 ];
 
-<<<<<<< HEAD
-=======
 export enum EmbeddingModelProviders {
   OPENAI = "openai",
   COHEREAI = "cohereai",
@@ -160,7 +159,6 @@
   // VOYAGEAI = "voyageai",
 }
 
->>>>>>> cde71a2c
 export enum EmbeddingModels {
   OPENAI_EMBEDDING_ADA_V2 = "text-embedding-ada-002",
   OPENAI_EMBEDDING_SMALL = "text-embedding-3-small",
@@ -171,7 +169,7 @@
   COPILOT_PLUS_SMALL = "copilot-plus-small",
 }
 
-export const BUILTIN_EMBEDDING_MODELS: EmbeddingCustomModel[] = [
+export const BUILTIN_EMBEDDING_MODELS: CustomModel[] = [
   {
     name: EmbeddingModels.COPILOT_PLUS_SMALL,
     provider: EmbeddingModelProviders.COPILOT_PLUS,
@@ -273,12 +271,8 @@
   openRouterAiApiKey: "",
   defaultChainType: ChainType.LLM_CHAIN,
   defaultModelKey: ChatModels.GPT_4o + "|" + ChatModelProviders.OPENAI,
-<<<<<<< HEAD
-  embeddingModelKey: EmbeddingModels.OPENAI_EMBEDDING_SMALL + "|" + EmbeddingModelProviders.OPENAI,
-=======
   embeddingModelKey:
     EmbeddingModels.COPILOT_PLUS_SMALL + "|" + EmbeddingModelProviders.COPILOT_PLUS,
->>>>>>> cde71a2c
   temperature: 0.1,
   maxTokens: 1000,
   contextTurns: 15,
