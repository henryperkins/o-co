--- conflicted
+++ resolved
@@ -1,14 +1,8 @@
-<<<<<<< HEAD
 import { EmbeddingCustomModel, getModelKey, EmbeddingModelProviders } from "@/types";
-=======
-import { CustomModel, getModelKey } from "@/aiParams";
-import { EmbeddingModelProviders, BREVILABS_API_BASE_URL, EmbeddingModelProvider } from "@/constants";
->>>>>>> cde71a2c
 import { getDecryptedKey } from "@/encryptionService";
 import { CustomError } from "@/error";
 import { getSettings, subscribeToSettingsChange } from "@/settings/model";
 import { safeFetch } from "@/utils";
-
 import { CohereEmbeddings } from "@langchain/cohere";
 import { Embeddings } from "@langchain/core/embeddings";
 import { GoogleGenerativeAIEmbeddings } from "@langchain/google-genai";
@@ -18,26 +12,8 @@
 
 type EmbeddingConstructorType = new (config: any) => Embeddings;
 
-<<<<<<< HEAD
-export interface EmbeddingModelConfig {
-  modelName: string;
-  maxRetries: number;
-  maxConcurrency: number;
-  azureOpenAIApiKey?: string;
-  azureOpenAIApiInstanceName?: string;
-  azureOpenAIApiDeploymentName?: string;
-  azureOpenAIApiVersion?: string;
-  configuration?: {
-    baseURL?: string;
-    fetch?: typeof fetch;
-  };
-}
-
-const EMBEDDING_PROVIDER_CONSTRUCTORS: Record<EmbeddingModelProviders, EmbeddingConstructorType> = {
-=======
 const EMBEDDING_PROVIDER_CONSTRUCTORS = {
   [EmbeddingModelProviders.COPILOT_PLUS]: OpenAIEmbeddings,
->>>>>>> cde71a2c
   [EmbeddingModelProviders.OPENAI]: OpenAIEmbeddings,
   [EmbeddingModelProviders.COHEREAI]: CohereEmbeddings,
   [EmbeddingModelProviders.GOOGLE]: GoogleGenerativeAIEmbeddings,
